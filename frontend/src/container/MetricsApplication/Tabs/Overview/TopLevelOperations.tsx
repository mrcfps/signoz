<<<<<<< HEAD
import Graph from 'container/GridGraphLayout/Graph/';
import { MENU_ITEMS } from 'container/MetricsApplication/constant';
=======
import { Typography } from 'antd';
import axios from 'axios';
import { SOMETHING_WENT_WRONG } from 'constants/api';
import Graph from 'container/GridCardLayout/GridCard';
>>>>>>> dda01678
import { Card, GraphContainer } from 'container/MetricsApplication/styles';
import { Widgets } from 'types/api/dashboard/getAll';

import { ClickHandlerType } from '../Overview';

function TopLevelOperation({
	name,
	opName,
<<<<<<< HEAD
=======
	topLevelOperationsIsError,
	topLevelOperationsError,
>>>>>>> dda01678
	onDragSelect,
	handleGraphClick,
	widget,
	topLevelOperationsIsLoading,
}: TopLevelOperationProps): JSX.Element {
	return (
		<Card>
<<<<<<< HEAD
			<GraphContainer>
				<Graph
					name={name}
					headerMenuList={MENU_ITEMS}
					widget={widget}
					onClickHandler={handleGraphClick(opName)}
					yAxisUnit={yAxisUnit}
					onDragSelect={onDragSelect}
				/>
			</GraphContainer>
=======
			{topLevelOperationsIsError ? (
				<Typography>
					{axios.isAxiosError(topLevelOperationsError)
						? topLevelOperationsError.response?.data
						: SOMETHING_WENT_WRONG}
				</Typography>
			) : (
				<GraphContainer>
					<Graph
						name={name}
						widget={widget}
						onClickHandler={handleGraphClick(opName)}
						onDragSelect={onDragSelect}
						isQueryEnabled={!topLevelOperationsIsLoading}
					/>
				</GraphContainer>
			)}
>>>>>>> dda01678
		</Card>
	);
}

interface TopLevelOperationProps {
	name: string;
	opName: string;
<<<<<<< HEAD
=======
	topLevelOperationsIsError: boolean;
	topLevelOperationsError: unknown;
>>>>>>> dda01678
	onDragSelect: (start: number, end: number) => void;
	handleGraphClick: (type: string) => ClickHandlerType;
	widget: Widgets;
	topLevelOperationsIsLoading: boolean;
}

export default TopLevelOperation;<|MERGE_RESOLUTION|>--- conflicted
+++ resolved
@@ -1,12 +1,5 @@
-<<<<<<< HEAD
-import Graph from 'container/GridGraphLayout/Graph/';
+import Graph from 'container/GridCardLayout/GridCard';
 import { MENU_ITEMS } from 'container/MetricsApplication/constant';
-=======
-import { Typography } from 'antd';
-import axios from 'axios';
-import { SOMETHING_WENT_WRONG } from 'constants/api';
-import Graph from 'container/GridCardLayout/GridCard';
->>>>>>> dda01678
 import { Card, GraphContainer } from 'container/MetricsApplication/styles';
 import { Widgets } from 'types/api/dashboard/getAll';
 
@@ -15,48 +8,21 @@
 function TopLevelOperation({
 	name,
 	opName,
-<<<<<<< HEAD
-=======
-	topLevelOperationsIsError,
-	topLevelOperationsError,
->>>>>>> dda01678
 	onDragSelect,
 	handleGraphClick,
 	widget,
-	topLevelOperationsIsLoading,
 }: TopLevelOperationProps): JSX.Element {
 	return (
 		<Card>
-<<<<<<< HEAD
 			<GraphContainer>
 				<Graph
+					headerMenuList={MENU_ITEMS}
 					name={name}
-					headerMenuList={MENU_ITEMS}
 					widget={widget}
 					onClickHandler={handleGraphClick(opName)}
-					yAxisUnit={yAxisUnit}
 					onDragSelect={onDragSelect}
 				/>
 			</GraphContainer>
-=======
-			{topLevelOperationsIsError ? (
-				<Typography>
-					{axios.isAxiosError(topLevelOperationsError)
-						? topLevelOperationsError.response?.data
-						: SOMETHING_WENT_WRONG}
-				</Typography>
-			) : (
-				<GraphContainer>
-					<Graph
-						name={name}
-						widget={widget}
-						onClickHandler={handleGraphClick(opName)}
-						onDragSelect={onDragSelect}
-						isQueryEnabled={!topLevelOperationsIsLoading}
-					/>
-				</GraphContainer>
-			)}
->>>>>>> dda01678
 		</Card>
 	);
 }
@@ -64,15 +30,9 @@
 interface TopLevelOperationProps {
 	name: string;
 	opName: string;
-<<<<<<< HEAD
-=======
-	topLevelOperationsIsError: boolean;
-	topLevelOperationsError: unknown;
->>>>>>> dda01678
 	onDragSelect: (start: number, end: number) => void;
 	handleGraphClick: (type: string) => ClickHandlerType;
 	widget: Widgets;
-	topLevelOperationsIsLoading: boolean;
 }
 
 export default TopLevelOperation;