<<<<<<< HEAD
import { StyledDiv } from 'components/Styled';
import { INTERVAL_UNITS } from 'container/TraceDetail/utils';
import useThemeMode from 'hooks/useThemeMode';
import React, { useMemo, useState } from 'react';
import { useMeasure } from 'react-use';

import { styles, Svg, TimelineInterval } from './styles';
import { Interval } from './types';
import { getIntervals, getIntervalSpread } from './utils';
interface TimelineProps {
	traceMetaData: object;
	globalTraceMetadata: object;
	intervalUnit: object;
	setIntervalUnit: Function;
}
=======
import { INTERVAL_UNITS } from 'container/TraceDetail/utils';
import useThemeMode from 'hooks/useThemeMode';
import React, { useEffect, useState } from 'react';
import { useMeasure } from 'react-use';

import styles from './style.module.css';
import { Interval } from './types';
import { getIntervals, getIntervalSpread } from './utils';

const Timeline_Height = 22;
const Timeline_H_Spacing = 0;

>>>>>>> ccf5af08
const Timeline = ({
	traceMetaData,
	globalTraceMetadata,
	setIntervalUnit,
}: TimelineProps): JSX.Element => {
	const [ref, { width }] = useMeasure<HTMLDivElement>();
	const { isDarkMode } = useThemeMode();

	const [intervals, setIntervals] = useState<Interval[] | null>(null);

	useEffect(() => {
		const {
			baseInterval,
			baseSpread,
			intervalSpreadNormalized,
		} = getIntervalSpread({
			globalTraceMetadata: globalTraceMetadata,
			localTraceMetaData: traceMetaData,
		});

		let intervalUnit = INTERVAL_UNITS[0];
		for (const idx in INTERVAL_UNITS) {
			const standard_interval = INTERVAL_UNITS[idx];
			if (baseSpread * standard_interval.multiplier < 1) {
				if (idx > 1) intervalUnit = INTERVAL_UNITS[idx - 1];
				break;
			}
		}

		setIntervalUnit(intervalUnit);
		setIntervals(
			getIntervals({
				baseInterval,
				baseSpread,
				intervalSpreadNormalized,
				intervalUnit,
			}),
		);
	}, []);

	return (
		<StyledDiv ref={ref} styledclass={[styles.timelineContainer]}>
			<Svg
				viewBox={`0 0 ${width} ${Timeline_Height}`}
				xmlns="http://www.w3.org/2000/svg"
			>
				<line
					x1={Timeline_H_Spacing}
					y1={Timeline_Height}
					x2={width - Timeline_H_Spacing}
					y2={Timeline_Height}
					stroke={isDarkMode ? 'white' : 'black'}
					strokeWidth="1"
				/>
				{intervals &&
					intervals.map((interval, index) => (
						<TimelineInterval
							transform={`translate(${
								Timeline_H_Spacing +
								(interval.percentage * (width - 2 * Timeline_H_Spacing)) / 100
							},0)`}
							key={`${interval.label + interval.percentage + index}`}
						>
							<text y={13} fill={isDarkMode ? 'white' : 'black'}>
								{interval.label}
							</text>
							<line
								y1={Timeline_Height - 5}
								y2={Timeline_Height + 0.5}
								stroke={isDarkMode ? 'white' : 'black'}
								strokeWidth="1"
							/>
						</TimelineInterval>
					))}
			</Svg>
		</StyledDiv>
	);
};

interface TimelineProps {
	traceMetaData: object;
	globalTraceMetadata: object;
	intervalUnit: object;
	setIntervalUnit: Function;
}

export default Timeline;<|MERGE_RESOLUTION|>--- conflicted
+++ resolved
@@ -1,33 +1,16 @@
-<<<<<<< HEAD
 import { StyledDiv } from 'components/Styled';
-import { INTERVAL_UNITS } from 'container/TraceDetail/utils';
-import useThemeMode from 'hooks/useThemeMode';
-import React, { useMemo, useState } from 'react';
-import { useMeasure } from 'react-use';
-
-import { styles, Svg, TimelineInterval } from './styles';
-import { Interval } from './types';
-import { getIntervals, getIntervalSpread } from './utils';
-interface TimelineProps {
-	traceMetaData: object;
-	globalTraceMetadata: object;
-	intervalUnit: object;
-	setIntervalUnit: Function;
-}
-=======
 import { INTERVAL_UNITS } from 'container/TraceDetail/utils';
 import useThemeMode from 'hooks/useThemeMode';
 import React, { useEffect, useState } from 'react';
 import { useMeasure } from 'react-use';
 
-import styles from './style.module.css';
+import { styles, Svg, TimelineInterval } from './styles';
 import { Interval } from './types';
 import { getIntervals, getIntervalSpread } from './utils';
 
 const Timeline_Height = 22;
 const Timeline_H_Spacing = 0;
 
->>>>>>> ccf5af08
 const Timeline = ({
 	traceMetaData,
 	globalTraceMetadata,
@@ -111,7 +94,7 @@
 	traceMetaData: object;
 	globalTraceMetadata: object;
 	intervalUnit: object;
-	setIntervalUnit: Function;
+	setIntervalUnit: any;
 }
 
 export default Timeline;