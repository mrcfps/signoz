--- conflicted
+++ resolved
@@ -2,14 +2,10 @@
 //import { format } from 'path';
 
 export default axios.create({
-   baseURL: 'http://104.211.113.204:8080/api/v1/' //comment this line and remove  this comment before pushing
+  // baseURL: 'http://104.211.113.204:8080/api/v1/' //comment this line and remove  this comment before pushing
   // baseURL: process.env.QUERY_SERVICE_URL,
   // console.log('in traces API', process.env.QUERY_SERVICE_URL)
-<<<<<<< HEAD
-  //baseURL: 'http://localhost:3000/api/v1/',//uncomment this line and remove  this comment before pushing
+  baseURL: '/api/v1/',
 
-=======
-  baseURL: '/api/v1/',
->>>>>>> 014c8c1c
   
 });
