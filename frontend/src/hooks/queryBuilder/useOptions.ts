--- conflicted
+++ resolved
@@ -1,10 +1,7 @@
-<<<<<<< HEAD
-=======
 import {
 	checkCommaInValue,
 	getTagToken,
 } from 'container/QueryBuilder/filters/QueryBuilderSearch/utils';
->>>>>>> df050272
 import { Option } from 'container/QueryBuilder/type';
 import { transformStringWithPrefix } from 'lib/query/transformStringWithPrefix';
 import { useCallback, useEffect, useMemo, useState } from 'react';
@@ -60,17 +57,6 @@
 				searchValue
 					? [
 							{ label: `${searchValue} `, value: `${searchValue} ` },
-<<<<<<< HEAD
-							...keys.map((k) => ({ label: k.key, value: k.key })),
-					  ]
-					: keys?.map((k) => ({ label: k.key, value: k.key })),
-			);
-		} else if (key && !operator) {
-			setOptions(
-				operators?.map((o) => ({
-					value: `${key} ${o} `,
-					label: `${key} ${o.replace('_', ' ')} `,
-=======
 							...getOptionsFromKeys(keys),
 					  ]
 					: getOptionsFromKeys(keys),
@@ -80,24 +66,10 @@
 				operators?.map((operator) => ({
 					value: `${key} ${operator} `,
 					label: `${key} ${operator} `,
->>>>>>> df050272
 				})),
 			);
 		} else if (key && operator) {
 			if (isMulti) {
-<<<<<<< HEAD
-				setOptions(results.map((r) => ({ label: `${r}`, value: `${r}` })));
-			} else if (isExist) {
-				setOptions([]);
-			} else if (isValidOperator) {
-				const hasAllResults = result.every((val) => results.includes(val));
-				const values = results.map((r) => ({
-					label: `${key} ${operator} ${r}`,
-					value: `${key} ${operator} ${r}`,
-				}));
-				const options = hasAllResults
-					? values
-=======
 				setOptions(
 					results.map((item) => ({
 						label: checkCommaInValue(String(item)),
@@ -111,7 +83,6 @@
 				const values = getKeyOpValue(results);
 				const options = hasAllResults
 					? [{ label: searchValue, value: searchValue }]
->>>>>>> df050272
 					: [{ label: searchValue, value: searchValue }, ...values];
 				setOptions(options);
 			}
