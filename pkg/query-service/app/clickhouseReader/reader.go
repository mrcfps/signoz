--- conflicted
+++ resolved
@@ -76,7 +76,6 @@
 
 // SpanWriter for reading spans from ClickHouse
 type ClickHouseReader struct {
-<<<<<<< HEAD
 	db                clickhouse.Conn
 	localDB           *sqlx.DB
 	traceDB           string
@@ -91,25 +90,10 @@
 	logsResourceKeys  string
 	queryEngine       *promql.Engine
 	remoteStorage     *remote.Storage
-	ruleManager       *rules.Manager
-	promConfig        *config.Config
-	alertManager      am.Manager
-=======
-	db              clickhouse.Conn
-	localDB         *sqlx.DB
-	traceDB         string
-	operationsTable string
-	durationTable   string
-	indexTable      string
-	errorTable      string
-	spansTable      string
-	queryEngine     *promql.Engine
-	remoteStorage   *remote.Storage
 
 	promConfigFile string
 	promConfig     *config.Config
 	alertManager   am.Manager
->>>>>>> bf2f3f8f
 }
 
 // NewTraceReader returns a TraceReader for the database
@@ -132,7 +116,6 @@
 	}
 
 	return &ClickHouseReader{
-<<<<<<< HEAD
 		db:                db,
 		localDB:           localDB,
 		traceDB:           options.primary.TraceDB,
@@ -146,18 +129,7 @@
 		logsTable:         options.primary.LogsTable,
 		logsAttributeKeys: options.primary.LogsAttributeKeysTable,
 		logsResourceKeys:  options.primary.LogsResourceKeysTable,
-=======
-		db:              db,
-		localDB:         localDB,
-		traceDB:         options.primary.TraceDB,
-		alertManager:    alertManager,
-		operationsTable: options.primary.OperationsTable,
-		indexTable:      options.primary.IndexTable,
-		errorTable:      options.primary.ErrorTable,
-		durationTable:   options.primary.DurationTable,
-		spansTable:      options.primary.SpansTable,
-		promConfigFile:  configFile,
->>>>>>> bf2f3f8f
+		promConfigFile:    configFile,
 	}
 }
 
